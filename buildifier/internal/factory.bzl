--- conflicted
+++ resolved
@@ -162,8 +162,6 @@
         exclude_patterns = ["\\! -path %s" % shell.quote(pattern) for pattern in ctx.attr.exclude_patterns]
         exclude_patterns_str = " ".join(exclude_patterns)
 
-<<<<<<< HEAD
-=======
     workspace = ""
     if test_rule and ctx.attr.no_sandbox:
         if not ctx.file.workspace:
@@ -171,7 +169,7 @@
         workspace = ctx.file.workspace.path
 
     out_file = ctx.actions.declare_file(ctx.label.name + ".bash")
->>>>>>> 3c721d01
+
     substitutions = {
         "@@ARGS@@": shell.array_literal(args),
         "@@BUILDIFIER_SHORT_PATH@@": shell.quote(ctx.executable.buildifier.short_path),
