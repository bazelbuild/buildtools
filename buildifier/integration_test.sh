--- conflicted
+++ resolved
@@ -5,13 +5,8 @@
 echo -e "$INPUT" > test/build  # case doesn't matter
 echo -e "$INPUT" > test/test.bzl
 
-<<<<<<< HEAD
 $1 < test/build > stdout
-$1 test/* && exit 3 # expect non-zero buildifier exit due to re-format
-=======
-$1 < test/BUILD > stdout
 $1 test/*
->>>>>>> 3ac5f85b
 $2 test/test.bzl > test/test.bzl.out
 
 cat > test/BUILD.golden <<EOF
