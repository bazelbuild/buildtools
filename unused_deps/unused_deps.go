/*
Copyright 2017 Google Inc. All Rights Reserved.
Licensed under the Apache License, Version 2.0 (the "License");
you may not use this file except in compliance with the License.
You may obtain a copy of the License at

    http://www.apache.org/licenses/LICENSE-2.0

Unless required by applicable law or agreed to in writing, software
distributed under the License is distributed on an "AS IS" BASIS,
WITHOUT WARRANTIES OR CONDITIONS OF ANY KIND, either express or implied.
See the License for the specific language governing permissions and
limitations under the License.
*/

// The unused_deps binary prints out buildozer commands for removing
// unused java dependencies from java_library bazel rules.
package main

import (
	"bufio"
	"bytes"
	"errors"
	"flag"
	"fmt"
	"io/ioutil"
	"log"
	"os"
	"os/exec"
	"strings"

	"github.com/bazelbuild/buildtools/build"
	"github.com/bazelbuild/buildtools/config"
	depspb "github.com/bazelbuild/buildtools/deps_proto"
	"github.com/bazelbuild/buildtools/edit"
	eapb "github.com/bazelbuild/buildtools/extra_actions_base_proto"
	"github.com/golang/protobuf/proto"
)

var (
	buildTool           = flag.String("build_tool", config.DefaultBuildTool, config.BuildToolHelp)
	extraActionFileName = flag.String("extra_action_file", "", config.ExtraActionFileNameHelp)
	outputFileName      = flag.String("output_file", "", "used only with extra_action_file")
	buildOptions        = stringList("extra_build_flags", "Extra build flags to use when building the targets.")

	blazeFlags = []string{"--tool_tag=unused_deps", "--keep_going", "--color=yes", "--curses=yes"}
)

func stringList(name, help string) func() []string {
	f := flag.String(name, "", help)
	return func() []string {
		if *f == "" {
			return nil
		}
		res := strings.Split(*f, ",")
		for i := range res {
			res[i] = strings.TrimSpace(res[i])
		}
		return res
	}
}

// getJarPath prints the path to the output jar file specified in the extra_action file at path.
func getJarPath(path string) (string, error) {
	data, err := ioutil.ReadFile(path)
	if err != nil {
		return "", err
	}
	i := &eapb.ExtraActionInfo{}
	if err := proto.Unmarshal(data, i); err != nil {
		return "", err
	}
	ext, err := proto.GetExtension(i, eapb.E_JavaCompileInfo_JavaCompileInfo)
	if err != nil {
		return "", err
	}
	jci, ok := ext.(*eapb.JavaCompileInfo)
	if !ok {
		return "", errors.New("no JavaCompileInfo in " + path)
	}
	return jci.GetOutputjar(), nil
}

// writeUnusedDeps writes the labels of unused direct deps, one per line, to outputFileName.
func writeUnusedDeps(jarPath, outputFileName string) {
	depsPath := strings.Replace(jarPath, ".jar", ".jdeps", 1)
	paramsPath := jarPath + "-2.params"
	file, _ := os.Create(outputFileName)
	for dep := range unusedDeps(depsPath, directDepParams(paramsPath)) {
		file.WriteString(dep + "\n")
	}
}

func cmdWithStderr(name string, arg ...string) *exec.Cmd {
	cmd := exec.Command(name, arg...)
	cmd.Stderr = os.Stderr
	return cmd
}

// blazeInfo retrieves the blaze info value for a given key.
func blazeInfo(key string) (value string) {
	out, err := cmdWithStderr(*buildTool, "info", key).Output()
	if err != nil {
		log.Printf("'%s info %s' failed: %s", *buildTool, key, err)
	}
	return strings.TrimSpace(bytes.NewBuffer(out).String())
}

// inputFileName returns a blaze output file name from which to read input.
func inputFileName(blazeBin, pkg, ruleName, extension string) string {
	name := fmt.Sprintf("%s/%s/lib%s.%s", blazeBin, pkg, ruleName, extension) // *_library
	if _, err := os.Stat(name); err == nil {
		return name
	}
	// lazily let the caller handle it if this doesn't exist
	return fmt.Sprintf("%s/%s/%s.%s", blazeBin, pkg, ruleName, extension) // *_{binary,test}
}

// directDepParams returns --direct_dependency entries from paramsFileName (a jar-2.params file)
// as a map from jar files to labels.
func directDepParams(paramsFileNames ...string) (depsByJar map[string]string) {
	depsByJar = make(map[string]string)
<<<<<<< HEAD
	for _, paramsFileName := range paramsFileNames {
		data, err := ioutil.ReadFile(paramsFileName)
		if err != nil {
			continue
		}
		// the classpath param exceeds MaxScanTokenSize, so we scan just this section:
		first := bytes.Index(data, []byte("--direct_dependency"))
		if first < 0 {
			continue
		}
		scanner := bufio.NewScanner(bytes.NewReader(data[first:]))
		for scanner.Scan() {
			if scanner.Text() == "--direct_dependency" {
				scanner.Scan()
				jar := scanner.Text()
				scanner.Scan()
				label := scanner.Text()
				depsByJar[jar] = label
			}
		}
		if err := scanner.Err(); err != nil {
			log.Printf("reading %s: %s", paramsFileName, err)
=======
	data, err := ioutil.ReadFile(paramsFileName)
	if err != nil {
		log.Println(err)
		return depsByJar
	}
	// the classpath param exceeds MaxScanTokenSize, so we scan just this section:
	first := bytes.Index(data, []byte("--direct_dependency"))
	if first < 0 {
		return depsByJar
	}
	scanner := bufio.NewScanner(bytes.NewReader(data[first:]))
	for scanner.Scan() {
		if scanner.Text() == "--direct_dependency" {
			scanner.Scan()
			jar := scanner.Text()
			scanner.Scan()
			label := scanner.Text()
			if len(label) > 2 && label[0] == '@' && label[1] == '@' {
				label = label[1:]
			}
			depsByJar[jar] = label
>>>>>>> 58009dec
		}
	}
	return depsByJar
}

// unusedDeps returns a set of labels that are unused deps.
// It reads Dependencies proto messages from depsFileName (a jdeps file), which indicate deps used
// at compile time, and returns those values in the depsByJar map that aren't used at compile time.
func unusedDeps(depsFileName string, depsByJar map[string]string) (unusedDeps map[string]bool) {
	unusedDeps = make(map[string]bool)
	data, err := ioutil.ReadFile(depsFileName)
	if err != nil {
		log.Println(err)
		return unusedDeps
	}
	dependencies := &depspb.Dependencies{}
	if err := proto.Unmarshal(data, dependencies); err != nil {
		log.Println(err)
		return unusedDeps
	}
	for _, label := range depsByJar {
		unusedDeps[label] = true
	}
	for _, dependency := range dependencies.Dependency {
		if *dependency.Kind == depspb.Dependency_EXPLICIT {
			delete(unusedDeps, depsByJar[*dependency.Path])
		}
	}
	return unusedDeps
}

// parseBuildFile tries to read and parse the contents of buildFileName.
func parseBuildFile(buildFileName string) (buildFile *build.File, err error) {
	data, err := ioutil.ReadFile(buildFileName)
	if err != nil {
		return nil, err
	}
	return build.Parse(buildFileName, data)
}

// getDepsExpr tries to parse the content of buildFileName and return the deps Expr for ruleName.
func getDepsExpr(buildFileName string, ruleName string) build.Expr {
	buildFile, err := parseBuildFile(buildFileName)
	if buildFile == nil {
		log.Printf("%s when parsing %s", err, buildFileName)
		return nil
	}
	rule := edit.FindRuleByName(buildFile, ruleName)
	if rule == nil {
		log.Printf("%s not found in %s", ruleName, buildFileName)
		return nil
	}
	depsExpr := rule.Attr("deps")
	if depsExpr == nil {
		log.Printf("no deps attribute for %s in %s", ruleName, buildFileName)
	}
	return depsExpr
}

// hasRuntimeComment returns true if expr has an EOL comment containing the word "runtime".
// TODO(bazel-team): delete when this comment convention is extinct
func hasRuntimeComment(expr build.Expr) bool {
	for _, comment := range expr.Comment().Suffix {
		if strings.Contains(strings.ToLower(comment.Token), "runtime") {
			return true
		}
	}
	return false
}

// printCommands prints, for each key in the deps map, a buildozer command
// to remove that entry from the deps attribute of the rule identified by label.
// Returns true if at least one command was printed, or false otherwise.
func printCommands(label string, deps map[string]bool) (anyCommandPrinted bool) {
	buildFileName, pkg, ruleName := edit.InterpretLabel(label)
	depsExpr := getDepsExpr(buildFileName, ruleName)
	for _, li := range edit.AllLists(depsExpr) {
		for _, elem := range li.List {
			for dep := range deps {
				str, ok := elem.(*build.StringExpr)
				if ok && edit.LabelsEqual(str.Value, dep, pkg) {
					if hasRuntimeComment(str) {
						fmt.Printf("buildozer 'move deps runtime_deps %s' %s\n", str.Value, label)
					} else {
						fmt.Printf("buildozer 'remove deps %s' %s\n", str.Value, label)
					}
					anyCommandPrinted = true
				}
			}
		}
	}
	return anyCommandPrinted
}

func usage() {
	fmt.Fprintf(os.Stderr, `usage: unused_deps TARGET...

For Java rules in TARGETs, prints commands to delete deps unused at compile time.
Note these may be used at run time; see documentation for more information.
`)
	os.Exit(2)
}

func main() {
	flag.Usage = usage
	flag.Parse()
	if *extraActionFileName != "" {
		jarPath, err := getJarPath(*extraActionFileName)
		if err != nil {
			log.Fatal(err)
		}
		writeUnusedDeps(jarPath, *outputFileName)
		return
	}
	targetPatterns := flag.Args()
	if len(targetPatterns) == 0 {
		targetPatterns = []string{"//..."}
	}

	queryCmd := append([]string{"query"}, blazeFlags...)
	queryCmd = append(
		queryCmd, fmt.Sprintf("kind('(java|android)_*', %s)", strings.Join(targetPatterns, " + ")))

	log.Printf("running: %s %s", *buildTool, strings.Join(queryCmd, " "))
	queryOut, err := cmdWithStderr(*buildTool, queryCmd...).Output()
	if err != nil {
		log.Print(err)
	}
	if len(queryOut) == 0 {
		fmt.Fprintln(os.Stderr, "found no targets of kind (java|android)_*")
		usage()
	}

	buildCmd := append(append([]string{"build"}, blazeFlags...), config.DefaultExtraBuildFlags...)
	buildCmd = append(buildCmd, buildOptions()...)

	blazeArgs := append(buildCmd, targetPatterns...)

	log.Printf("running: %s %s", *buildTool, strings.Join(blazeArgs, " "))
	cmdWithStderr(*buildTool, blazeArgs...).Run()
	blazeBin := blazeInfo(config.DefaultBinDir)
	fmt.Fprintf(os.Stderr, "\n") // vertical space between build output and unused_deps output

	anyCommandPrinted := false
	for _, label := range strings.Fields(string(queryOut)) {
		_, pkg, ruleName := edit.InterpretLabel(label)
		depsByJar := directDepParams(inputFileName(blazeBin, pkg, ruleName, "jar-2.params"), inputFileName(blazeBin, pkg, ruleName+"-class", "jar-2.params"))
		depsToRemove := unusedDeps(inputFileName(blazeBin, pkg, ruleName, "jdeps"), depsByJar)
		// TODO(bazel-team): instead of printing, have buildifier-like modes?
		anyCommandPrinted = printCommands(label, depsToRemove) || anyCommandPrinted
	}
	if !anyCommandPrinted {
		fmt.Fprintln(os.Stderr, "No unused deps found.")
	}
}<|MERGE_RESOLUTION|>--- conflicted
+++ resolved
@@ -120,7 +120,6 @@
 // as a map from jar files to labels.
 func directDepParams(paramsFileNames ...string) (depsByJar map[string]string) {
 	depsByJar = make(map[string]string)
-<<<<<<< HEAD
 	for _, paramsFileName := range paramsFileNames {
 		data, err := ioutil.ReadFile(paramsFileName)
 		if err != nil {
@@ -138,34 +137,14 @@
 				jar := scanner.Text()
 				scanner.Scan()
 				label := scanner.Text()
+				if len(label) > 2 && label[0] == '@' && label[1] == '@' {
+					label = label[1:]
+				}
 				depsByJar[jar] = label
 			}
 		}
 		if err := scanner.Err(); err != nil {
 			log.Printf("reading %s: %s", paramsFileName, err)
-=======
-	data, err := ioutil.ReadFile(paramsFileName)
-	if err != nil {
-		log.Println(err)
-		return depsByJar
-	}
-	// the classpath param exceeds MaxScanTokenSize, so we scan just this section:
-	first := bytes.Index(data, []byte("--direct_dependency"))
-	if first < 0 {
-		return depsByJar
-	}
-	scanner := bufio.NewScanner(bytes.NewReader(data[first:]))
-	for scanner.Scan() {
-		if scanner.Text() == "--direct_dependency" {
-			scanner.Scan()
-			jar := scanner.Text()
-			scanner.Scan()
-			label := scanner.Text()
-			if len(label) > 2 && label[0] == '@' && label[1] == '@' {
-				label = label[1:]
-			}
-			depsByJar[jar] = label
->>>>>>> 58009dec
 		}
 	}
 	return depsByJar
