# Buildifier warnings

--------------------------------------------------------------------------------

## <a name="duplicated-name"></a>A rule with name `foo` was already found on line

  * Category name: `duplicated-name`
  * Automatic fix: no

### Background

Each label in Bazel has a unique name, and Bazel doesn’t allow two rules to have
the same name. With macros, this may be accepted by Bazel (if each macro
generates different rules):

```
my_first_macro(name = "foo")
my_other_macro(name = "foo")
```

Although the build may work, this code can be very confusing. It can confuse
users reading a BUILD file (if they look for the rule “foo”, they may read see
only one of the macros). It will also confuse tools that edit BUILD files.

### How to fix it

Just change the name attribute of one rule/macro.

### How to disable this warning

You can disable this warning by adding `# buildozer: disable=duplicated-name` on
the line or at the beginning of a rule.

--------------------------------------------------------------------------------

## <a name="constant-glob"></a>Glob pattern has no wildcard ('*')

  * Category name: `constant-glob`
  * Automatic fix: no

[Glob function](https://docs.bazel.build/versions/master/be/functions.html#glob)
is used to get a list of files from the depot. The patterns (the first argument)
typically include a wildcard (* character). A pattern without a wildcard is
often useless and sometimes harmful.

To fix the warning, move the string out of the glob:

```
- glob(["*.cc", "test.cpp"])
+ glob(["*.cc"]) + ["test.cpp"]
```

**There’s one important difference**: before the change, Bazel would silently
ignore test.cpp if file is missing; after the change, Bazel will throw an error
if file is missing.

If `test.cpp` doesn’t exist, the fix becomes:

```
- glob(["*.cc", "test.cpp"])
+ glob(["*.cc"])
```

which improves maintenance and readability.

If no pattern has a wildcard, just remove the glob. It will also improve build
performance (glob can be relatively slow):

```
- glob(["test.cpp"])
+ ["test.cpp"]
```

### How to disable this warning

You can disable this warning by adding `# buildozer: disable=constant-glob` on
the line or at the beginning of a rule.

--------------------------------------------------------------------------------

## <a name="positional-args"></a>Keyword arguments should be used over positional arguments

  * Category_name: `positional-args`
  * Automatic fix: no

All top level calls (except for some built-ins) should use keyword args over
positional arguments. Positional arguments can cause subtle errors if the order
is switched or if an argument is removed. Keyword args also greatly improve
readability.

```
- my_macro("foo", "bar")
+ my_macro(name = "foo", env = "bar")
```

The linter allows the following functions to be called with positional
arguments:

*   `load()`
*   `vardef()`
*   `export_files()`
*   `licenses()`
*   `print()`

### How to disable this warning

You can disable this warning by adding `# buildozer: disable=positional-args` on
the line or at the beginning of a rule.

--------------------------------------------------------------------------------

## <a name="load"></a>Loaded symbol is unused

  * Category_name: `load`
  * Automatic fix: yes

### Background

[load](https://docs.bazel.build/versions/master/skylark/concepts.html#loading-an-extension)
is used to import definitions in a BUILD file. If the definition is not used in
the file, the load can be safely removed. If a symbol is loaded two times, you
will get a warning on the second occurrence.

### How to fix it

Delete the line. When load is used to import multiple symbols, you can remove
the unused symbols from the list. To fix your BUILD files automatically, try
this command:

```
buildozer 'fix unusedLoads' path/to/BUILD
```

If you want to keep the load, you can disable the warning by adding a comment
`# @unused`.

### How to disable this warning

You can disable this warning by adding `# buildozer: disable=load` on the line
or at the beginning of a rule.

--------------------------------------------------------------------------------

## <a name="same-origin-load"></a>Same label is used for multiple loads

  * Category_name: `same-origin-load`
  * Automatic fix: yes

### Background

[load](https://docs.bazel.build/versions/master/skylark/concepts.html#loading-an-extension)
is used to import definitions in a BUILD file. If the same label is used for loading
symbols more the ones, all such loads can be merged into a single one.

### How to fix it

Merge all loads into a single one. For example,

```
load(":f.bzl", "s1")
load(":f.bzl", "s2")
```

can be written more compactly as

```
load(":f.bzl", "s1", "s2")
```

--------------------------------------------------------------------------------

## <a name="unused-variable"></a>Variable is unused

  * Category_name: `unused-variable`
  * Automatic fix: no

This happens when a variable is set but not used in the file, e.g.

```
x = [1, 2]
```

The line can often be safely removed.

If you want to keep the variable, you can disable the warning by adding a
comment `# @unused`.

```
x = [1, 2] # @unused
```

### How to disable this warning

You can disable this warning by adding `# buildozer: disable=unused-variable` on
the line or at the beginning of a rule.

--------------------------------------------------------------------------------

## <a name="redefined-variable"></a>Variable has already been defined

  * Category_name: `redefined-variable`
  * Automatic fix: no

### Background

In .bzl files, redefining a global variable is already forbidden. This helps
both humans and tools reason about the code. For consistency, we want to bring
this restriction also to BUILD files.

### How to fix it

Rename one of the variables.

Note that the content of lists and dictionaries can still be modified. We will
forbid reassignment, but not every side-effect.

### How to disable this warning

You can disable this warning by adding `# buildozer: disable=unused-variable` on
the line or at the beginning of a rule.

--------------------------------------------------------------------------------

## <a name="package-on-top"></a>Package declaration should be at the top of the file

  * Category_name: `package-on-top`
  * Automatic fix: no

Here is a typical structure of a BUILD file:

*   `load()` statements
*   `package()`
*   calls to rules, macros

Instantiating a rule and setting the package defaults later can be very
confusing, and has been a source of bugs (tools and humans sometimes believe
package applies to everything in a BUILD file). This might become an error in
the future (but it requires large-scale changes in google3).

### What can be used before package()?

The linter allows the following to be before `package()`:

*   comments
*   `load()`
*   variable declarations
*   `package_group()`
*   `licenses()`

### How to disable this warning

You can disable this warning by adding `# buildozer: disable=package-on-top` on
the line or at the beginning of a rule.

--------------------------------------------------------------------------------

## <a name="integer-division"></a>The `/` operator for integer division is deprecated

  * Category_name: `integer-division`
  * Flag in Bazel: [`--incompatible_disallow_slash_operator`](https://docs.bazel.build/versions/master/skylark/backward-compatibility.html#integer-division-operator-is)
  * Automatic fix: yes

The `/` operator is deprecated in favor of `//`, please use the latter for
integer division:

`
a = b // c
d //= e
`

--------------------------------------------------------------------------------

## <a name="no-effect"></a>Expression result is not used

  * Category_name: `no-effect`
  * Automatic fix: no

The statement has no effect. Consider removing it or storing its result in a
variable.

--------------------------------------------------------------------------------

## <a name="attr-cfg"></a>`cfg = "data"` for attr definitions has no effect

  * Category_name: `attr-cfg`
  * Flag in Bazel: [`--incompatible_disallow_data_transition`](https://docs.bazel.build/versions/master/skylark/backward-compatibility.html#disallow-cfg-data)
  * Automatic fix: yes

The [Configuration](https://docs.bazel.build/versions/master/skylark/rules.html#configurations)
`cfg = "data" is deprecated and has no effect. Consider removing it.

--------------------------------------------------------------------------------

## <a name="attr-non-empty"></a>`non_empty` attribute for attr definitions are deprecated

  * Category_name: `attr-non-empty`
  * Flag in Bazel: `--incompatible_disable_deprecated_attr_params`
  * Automatic fix: yes

The `non_empty` [attribute](https://docs.bazel.build/versions/master/skylark/lib/attr.html)
for attr definitions is deprecated, please use `allow_empty` with an opposite value instead.

--------------------------------------------------------------------------------

## <a name="attr-single-file"></a>`single_file` is deprecated

  * Category_name: `attr-single-file`
  * Flag in Bazel: `--incompatible_disable_deprecated_attr_params`
  * Automatic fix: yes

The `single_file` [attribute](https://docs.bazel.build/versions/master/skylark/lib/attr.html)
is deprecated, please use `allow_single_file` instead.

--------------------------------------------------------------------------------

## <a name="ctx-actions"></a>`ctx.{action_name}` is deprecated

  * Category_name: `ctx-actions`
  * Flag in Bazel: [`--incompatible_new_actions_api`](https://docs.bazel.build/versions/master/skylark/backward-compatibility.html#new-actions-api)
  * Automatic fix: yes

The following [actions](https://docs.bazel.build/versions/master/skylark/lib/actions.html)
are deprecated, please use the new API:

  * [`ctx.new_file`](https://docs.bazel.build/versions/master/skylark/lib/ctx.html#new_file) → [`ctx.actions.declare_file`](https://docs.bazel.build/versions/master/skylark/lib/actions.html#declare_file)
  * `ctx.experimental_new_directory` → [`ctx.actions.declare_directory`](https://docs.bazel.build/versions/master/skylark/lib/actions.html#declare_directory)
  * [`ctx.file_action`](https://docs.bazel.build/versions/master/skylark/lib/ctx.html#file_action) → [`ctx.actions.write`](https://docs.bazel.build/versions/master/skylark/lib/actions.html#write)
  * [`ctx.action(command = "...")`](https://docs.bazel.build/versions/master/skylark/lib/ctx.html#action) → [`ctx.actions.run_shell`](https://docs.bazel.build/versions/master/skylark/lib/actions.html#run_shell)
  * [`ctx.action(executable = "...")`](https://docs.bazel.build/versions/master/skylark/lib/ctx.html#action) → [`ctx.actions.run`](https://docs.bazel.build/versions/master/skylark/lib/actions.html#run)
  * [`ctx.empty_action`](https://docs.bazel.build/versions/master/skylark/lib/ctx.html#empty_action) → [`ctx.actions.do_nothing`](https://docs.bazel.build/versions/master/skylark/lib/actions.html#do_nothing)
  * [`ctx.template_action`](https://docs.bazel.build/versions/master/skylark/lib/ctx.html#template_action) → [`ctx.actions.expand_template`](https://docs.bazel.build/versions/master/skylark/lib/actions.html#expand_template)

--------------------------------------------------------------------------------

## <a name="package-name"></a>Global variable `PACKAGE_NAME` is deprecated

  * Category_name: `package-name`
  * Flag in Bazel: [`--incompatible_package_name_is_a_function`](https://docs.bazel.build/versions/master/skylark/backward-compatibility.html#package-name-is-a-function)
  * Automatic fix: yes

The global variable `PACKAGE_NAME` is deprecated, please use
[`native.package_name()`](https://docs.bazel.build/versions/master/skylark/lib/native.html#package_name)
instead.

--------------------------------------------------------------------------------

## <a name="repository-name"></a>Global variable `REPOSITORY_NAME` is deprecated

  * Category_name: `repository-name`
  * Flag in Bazel: [`--incompatible_package_name_is_a_function`](https://docs.bazel.build/versions/master/skylark/backward-compatibility.html#package-name-is-a-function)
  * Automatic fix: yes

The global variable `REPOSITORY_NAME` is deprecated, please use
[`native.repository_name()`](https://docs.bazel.build/versions/master/skylark/lib/native.html#repository_name)
instead.

--------------------------------------------------------------------------------

## <a name="load-on-top"></a>Load statements should be at the top of the file.

  * Category_name: `load-on-top`
  * Flag in Bazel: [`--incompatible_bzl_disallow_load_after_statement`](https://docs.bazel.build/versions/master/skylark/backward-compatibility.html#load-must-appear-at-top-of-file)
  * Automatic fix: yes

Load statements should be first statements (with the exception of `WORKSPACE` files),
they can follow only comments and docstrings.

--------------------------------------------------------------------------------

## <a name="filetype"></a>The `FileType` function is deprecated

  * Category_name: `filetype`
  * Flag in Bazel: [`--incompatible_disallow_filetype`](https://docs.bazel.build/versions/master/skylark/backward-compatibility.html#filetype-is-deprecated)
  * Automatic fix: no

The function `FileType` is [deprecated](https://docs.bazel.build/versions/master/skylark/backward-compatibility.html#filetype-is-deprecated).
Instead of using it as an argument to the [`rule` function](https://docs.bazel.build/versions/master/skylark/lib/globals.html#rule)
just use a list of strings.

--------------------------------------------------------------------------------

## <a name="output-group"></a>`ctx.attr.dep.output_group` is deprecated

  * Category_name: `output-group`
  * Flag in Bazel: [`--incompatible_no_target_output_group`](https://docs.bazel.build/versions/master/skylark/backward-compatibility.html#disable-output-group-field-on-target)
  * Automatic fix: yes

The `output_group` field of a target is [deprecated](https://docs.bazel.build/versions/master/skylark/backward-compatibility.html#disable-output-group-field-on-target)
in favor of the [`OutputGroupInfo` provider](https://docs.bazel.build/versions/master/skylark/lib/OutputGroupInfo.html).

--------------------------------------------------------------------------------

## <a name="git-repository"></a>Function `git_repository` is not global anymore

  * Category_name: `git-repository`
  * Flag in Bazel: [`--incompatible_remove_native_git_repository`](https://docs.bazel.build/versions/master/skylark/backward-compatibility.html#remove-native-git-repository)
  * Automatic fix: yes

Native `git_repository` and `new_git_repository` functions are [being removed](https://docs.bazel.build/versions/master/skylark/backward-compatibility.html#remove-native-git-repository).
Please use the Starklark versions instead:

    load("@bazel_tools//tools/build_defs/repo:git.bzl", "git_repository", "new_git_repository")

--------------------------------------------------------------------------------

## <a name="http-archive"></a>Function `http_archive` is not global anymore

  * Category_name: `http-archive`
  * Flag in Bazel: [`--incompatible_remove_native_http_archive`](https://docs.bazel.build/versions/master/skylark/backward-compatibility.html#remove-native-http-archive)
  * Automatic fix: yes

Native `http_archive` function are [being removed](https://docs.bazel.build/versions/master/skylark/backward-compatibility.html#remove-native-http-archive).
Please use the Starklark versions instead:

    load("@bazel_tools//tools/build_defs/repo:http.bzl", "http_archive")

--------------------------------------------------------------------------------

## <a name="dict-concatenation"></a>Dictionary concatenation is deprecated

  * Category_name: `dict-concatenation`
  * Flag in Bazel: [`--incompatible_disallow_dict_plus`](https://docs.bazel.build/versions/master/skylark/backward-compatibility.html#dictionary-concatenation)
  * Automatic fix: no

The `+` operator to concatenate dicts is deprecated. The operator used to create a new dict and
copy the data to it. There are several ways to avoid it, for example, instead of `d = d1 + d2 + d3`
you can use one of the following:

  * Use [Skylib](https://github.com/bazelbuild/bazel-skylib):

    load("@bazel_skylib//lib/dicts.bzl", "dicts")

    d = dicts.add(d1, d2, d3)

  * The same if you don't want to use Skylib:

    d = dict(d1.items() + d2.items() + d3.items())

  * The same in several steps:

    d = dict(d1)  # If you don't want `d1` to be mutated
    d.update(d2)
    d.update(d3)

--------------------------------------------------------------------------------

## <a name="string-iteration"></a>String iteration is deprecated

  * Category_name: `string-iteration`
  * Flag in Bazel: [`--incompatible_string_is_not_iterable`](https://docs.bazel.build/versions/master/skylark/backward-compatibility.html#string-is-no-longer-iterable)
  * Automatic fix: no

Iteration over strings often leads to confusion with iteration over a sequence of strings,
therefore strings won't be recognized as sequences of 1-element strings (like in Python).
Use string indexing and `len` instead:

    my_string = "hello world"
    for i in range(len(my_string)):
        char = my_string[i]
        # do something with char

--------------------------------------------------------------------------------

## <a name="depset-iteration"></a>Depset iteration is deprecated

  * Category_name: `depset-iteration`
  * Flag in Bazel: [`--incompatible_depset_is_not_iterable`](https://docs.bazel.build/versions/master/skylark/backward-compatibility.html#depset-is-no-longer-iterable)
  * Automatic fix: yes

Depsets are complex structures, iterations over them and lookups require flattening them to
a list which may be a heavy operation. To make it more obvious it's now required to call
the `.to_list()` method on them in order to be able to iterate their items:

    deps = depset()
    [x.path for x in deps]  # deprecated
    [x.path for x in deps.to_list()]  # recommended

--------------------------------------------------------------------------------

## <a name="depset-union"></a>Depsets should be joined using the depset constructor

  * Category_name: `depset-union`
  * Flag in Bazel: [`--incompatible_depset_union`](https://docs.bazel.build/versions/master/skylark/backward-compatibility.html#depset-union)
  * Automatic fix: no

The following ways to merge two depsets are deprecated:

    depset1 + depset2
    depset1 | depset2
    depset1.union(depset2)

Please use the [depset](https://docs.bazel.build/versions/master/skylark/lib/depset.html) constructor
instead:

    depset(transitive = [depset1, depset2])

--------------------------------------------------------------------------------

## <a name="ctx-args"></a>`ctx.actions.args().add()` for multiple arguments is deprecated

  * Category_name: `ctx-args`
  * Flag in Bazel: [`--incompatible_disallow_old_style_args_add`](https://docs.bazel.build/versions/master/skylark/backward-compatibility.html#new-args-api)
  * Automatic fix: yes

It's deprecated to use the [`add`](https://docs.bazel.build/versions/master/skylark/lib/Args.html#add)
method of `ctx.actions.args()` to add a list (or a depset) of variables. Please use either
[`add_all`](https://docs.bazel.build/versions/master/skylark/lib/Args.html#add_all) or
[`add_joined`](https://docs.bazel.build/versions/master/skylark/lib/Args.html#add_joined),
depending on the desired behavior.

--------------------------------------------------------------------------------

## <a name="args-order"></a>Function call arguments should be in the following order

  * Category_name: `args-order`
  * Flag in Bazel: `--incompatible_strict_argument_ordering`
  * Automatic fix: yes

Function call arguments should be in the following order:

  * Positional arguments
  * Keyword arguments
  * Optional `*arg`
  * Optional `**kwarg`

--------------------------------------------------------------------------------

## <a name="native-build"></a>The `native` module shouldn't be used in BUILD files

  * Category_name: `native-build`
  * Automatic fix: yes

There's no need in using `native.` in BUILD files, its members are available as global symbols
there.

--------------------------------------------------------------------------------

## <a name="native-package"></a>`native.package()` shouldn't be used in .bzl files

  * Category_name: `native-package`
  * Automatic fix: no

It's discouraged and will be disallowed to use `native.package()` in .bzl files. It can silently
modify the semantics of a BUILD file and makes it hard to maintain.

--------------------------------------------------------------------------------

<<<<<<< HEAD
## <a name="attr-output-default"></a>The `default` parameter for `attr.output()`is deprecated

  * Category_name: `attr-output-default`
  * Flag in Bazel: [`--incompatible_no_output_attr_default`](https://docs.bazel.build/versions/master/skylark/backward-compatibility.html#disable-default-parameter-of-output-attributes)
  * Automatic fix: no

The `default` parameter of `attr.output()` is bug-prone, as two targets of the same rule would be
unable to exist in the same package under default behavior. Use Starlark macros to specify defaults
for these attributes instead.
=======
## <a name="attr-license"></a>`attr.license()` is deprecated and shouldn't be used

  * Category_name: `attr-license`
  * Flag in Bazel: `--incompatible_no_attr_license`
  * Automatic fix: no

The `attr.license()` method is almost never used and being deprecated.
>>>>>>> 1baa2f0a
<|MERGE_RESOLUTION|>--- conflicted
+++ resolved
@@ -545,7 +545,6 @@
 
 --------------------------------------------------------------------------------
 
-<<<<<<< HEAD
 ## <a name="attr-output-default"></a>The `default` parameter for `attr.output()`is deprecated
 
   * Category_name: `attr-output-default`
@@ -555,12 +554,11 @@
 The `default` parameter of `attr.output()` is bug-prone, as two targets of the same rule would be
 unable to exist in the same package under default behavior. Use Starlark macros to specify defaults
 for these attributes instead.
-=======
+
 ## <a name="attr-license"></a>`attr.license()` is deprecated and shouldn't be used
 
   * Category_name: `attr-license`
   * Flag in Bazel: `--incompatible_no_attr_license`
   * Automatic fix: no
 
-The `attr.license()` method is almost never used and being deprecated.
->>>>>>> 1baa2f0a
+The `attr.license()` method is almost never used and being deprecated.