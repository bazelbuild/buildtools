--- conflicted
+++ resolved
@@ -357,8 +357,7 @@
 	return env.File, nil
 }
 
-<<<<<<< HEAD
-func cmdSubstitute(env CmdEnvironment) (*build.File, error) {
+func cmdSubstitute(opts *Options, env CmdEnvironment) (*build.File, error) {
 	oldRegexp, err := regexp.Compile(env.Args[1])
 	if err != nil {
 		return nil, err
@@ -378,10 +377,7 @@
 	return env.File, nil
 }
 
-func cmdSet(env CmdEnvironment) (*build.File, error) {
-=======
 func cmdSet(opts *Options, env CmdEnvironment) (*build.File, error) {
->>>>>>> b8569631
 	attr := env.Args[0]
 	args := env.Args[1:]
 	if attr == "kind" {
