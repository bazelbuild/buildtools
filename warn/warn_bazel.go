--- conflicted
+++ resolved
@@ -463,13 +463,8 @@
 		if !fix {
 			start, end := call.Span()
 			findings = append(findings,
-<<<<<<< HEAD
 				makeFinding(f, start, end, "ctx-args",
-					"\"ctx.actions.args().add()\" for multiple arguments is deprecated in favor of \"add_all()\" or \"add_joined()\".", true, nil))
-=======
-				makeFinding(f, start, end, "args-api",
 					`"ctx.actions.args().add()" for multiple arguments is deprecated in favor of "add_all()" or "add_joined()".`, true, nil))
->>>>>>> e71569ad
 			return
 		}
 
