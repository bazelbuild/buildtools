--- conflicted
+++ resolved
@@ -368,7 +368,6 @@
 		scopeEverywhere)
 }
 
-<<<<<<< HEAD
 func TestAttrOutputDefault(t *testing.T) {
 	checkFindings(t, "attr-output-default", `
 rule(
@@ -383,7 +382,8 @@
 			`:3: The "default" parameter for attr.output() is deprecated.`,
 		},
 		scopeEverywhere)
-=======
+}
+
 func TestAttrLicense(t *testing.T) {
 	checkFindings(t, "attr-license", `
 rule(
@@ -397,5 +397,4 @@
 		`:3: "attr.license()" is deprecated and shouldn't be used.`,
 		`:4: "attr.license()" is deprecated and shouldn't be used.`,
 	}, scopeEverywhere)
->>>>>>> 1baa2f0a
 }